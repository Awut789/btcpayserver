--- conflicted
+++ resolved
@@ -3,21 +3,8 @@
     "Docker-Regtest": {
       "commandName": "Project",
       "launchBrowser": true,
-<<<<<<< HEAD
-        "environmentVariables": {
-            "BTCPAY_NETWORK": "regtest",
-            "BTCPAY_LTCEXPLORERURL": "http://127.0.0.1:32838/",
-            "BTCPAY_BTCEXPLORERURL": "http://127.0.0.1:32838/",
-            "ASPNETCORE_ENVIRONMENT": "Development",
-            "BTCPAY_INTERNALLIGHTNINGNODE": "http://api-token:foiewnccewuify@127.0.0.1:54938/",
-            "BTCPAY_CHAINS": "btc,ltc",
-            "BTCPAY_POSTGRES": "User ID=postgres;Host=127.0.0.1;Port=39372;Database=btcpayserver"
-        },
-      "applicationUrl": "http://localhost:14142/"
-=======
       "environmentVariables": {
         "BTCPAY_NETWORK": "regtest",
-        "BTCPAY_BUNDLEJSCSS": "false",
         "BTCPAY_LTCEXPLORERURL": "http://127.0.0.1:32838/",
         "BTCPAY_BTCEXPLORERURL": "http://127.0.0.1:32838/",
         "ASPNETCORE_ENVIRONMENT": "Development",
@@ -26,7 +13,6 @@
         "BTCPAY_POSTGRES": "User ID=postgres;Host=127.0.0.1;Port=39372;Database=btcpayserver"
       },
       "applicationUrl": "http://127.0.0.1:14142/"
->>>>>>> 3b2cf2f1
     }
   }
 }