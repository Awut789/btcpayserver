--- conflicted
+++ resolved
@@ -4,11 +4,8 @@
 using System.Threading.Tasks;
 using BTCPayServer.Payments.Lightning.Charge;
 using BTCPayServer.Payments.Lightning.CLightning;
-<<<<<<< HEAD
 using NBitcoin;
-=======
 using BTCPayServer.Payments.Lightning.Lnd;
->>>>>>> 1784c307
 
 namespace BTCPayServer.Payments.Lightning
 {
@@ -16,45 +13,25 @@
     {
         public ILightningInvoiceClient CreateClient(LightningSupportedPaymentMethod supportedPaymentMethod, BTCPayNetwork network)
         {
-<<<<<<< HEAD
             var uri = supportedPaymentMethod.GetLightningUrl();
             return CreateClient(uri, network.NBitcoinNetwork);
         }
 
-        public static ILightningInvoiceClient CreateClient(LightningConnectionString uri, Network network)
+        public static ILightningInvoiceClient CreateClient(LightningConnectionString connString, Network network)
         {
-            if (uri.ConnectionType == LightningConnectionType.Charge)
-            {
-                return new ChargeClient(uri.ToUri(true), network);
-=======
-            var connString = supportedPaymentMethod.GetLightningUrl();
             if (connString.ConnectionType == LightningConnectionType.Charge)
             {
-                return new ChargeClient(connString.UriWithCreds, network.NBitcoinNetwork);
->>>>>>> 1784c307
+                return new ChargeClient(connString.ToUri(true), network);
             }
             else if (connString.ConnectionType == LightningConnectionType.CLightning)
             {
-<<<<<<< HEAD
-                return new CLightningRPCClient(uri.ToUri(false), network);
-=======
-                return new CLightningRPCClient(connString.UriPlain, network.NBitcoinNetwork);
+                return new CLightningRPCClient(connString.ToUri(false), network);
+
             }
             else if (connString.ConnectionType == LightningConnectionType.Lnd)
             {
-                var hex = new NBitcoin.DataEncoders.HexEncoder();
-
-                byte[] macaroon = null;
-                if (!String.IsNullOrEmpty(connString.Macaroon))
-                    macaroon = hex.DecodeData(connString.Macaroon);
-
-                byte[] tls = null;
-                if (!String.IsNullOrEmpty(connString.Tls))
-                    tls = hex.DecodeData(connString.Tls);
-
-                var swagger = LndSwaggerClientCustomHttp.Create(connString.UriPlain, network.NBitcoinNetwork, tls, macaroon);
+                var swagger = LndSwaggerClientCustomHttp.Create(connString.BaseUri, network, connString.Tls, connString.Macaroon);
                 return new LndInvoiceClient(swagger);
->>>>>>> 1784c307
             }
             else
                 throw new NotSupportedException($"Unsupported connection string for lightning server ({connString.ConnectionType})");
