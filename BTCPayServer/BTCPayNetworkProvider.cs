--- conflicted
+++ resolved
@@ -49,11 +49,8 @@
             InitLitecoin();
             InitDogecoin();
             InitBitcoinGold();
-<<<<<<< HEAD
+            InitMonacoin();
             InitPolis();
-=======
-            InitMonacoin();
->>>>>>> eeb522fe
         }
 
         /// <summary>
