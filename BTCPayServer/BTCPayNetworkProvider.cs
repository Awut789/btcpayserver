﻿using System;
using System.Collections.Generic;
using System.IO;
using System.Linq;
using System.Threading.Tasks;
using BTCPayServer.Services.Rates;
using Microsoft.Extensions.Caching.Memory;
using NBitcoin;
using NBitpayClient;
using NBXplorer;

namespace BTCPayServer
{
    public partial class BTCPayNetworkProvider
    {
        Dictionary<string, BTCPayNetwork> _Networks = new Dictionary<string, BTCPayNetwork>();


        private readonly NBXplorerNetworkProvider _NBXplorerNetworkProvider;
        public NBXplorerNetworkProvider NBXplorerNetworkProvider
        {
            get
            {
                return _NBXplorerNetworkProvider;
            }
        }

        BTCPayNetworkProvider(BTCPayNetworkProvider filtered, string[] cryptoCodes)
        {
            NetworkType = filtered.NetworkType;
            _NBXplorerNetworkProvider = new NBXplorerNetworkProvider(filtered.NetworkType);
            _Networks = new Dictionary<string, BTCPayNetwork>();
            cryptoCodes = cryptoCodes.Select(c => c.ToUpperInvariant()).ToArray();
            foreach (var network in filtered._Networks)
            {
                if(cryptoCodes.Contains(network.Key))
                {
                    _Networks.Add(network.Key, network.Value);
                }
            }
        }

        public NetworkType NetworkType { get; private set; }
        public BTCPayNetworkProvider(NetworkType networkType)
        {
            _NBXplorerNetworkProvider = new NBXplorerNetworkProvider(networkType);
            NetworkType = networkType;
            InitBitcoin();
            InitLitecoin();
            InitDogecoin();
<<<<<<< HEAD
            InitPolis();
=======
            InitBitcoinGold();
>>>>>>> 786d1294
        }

        /// <summary>
        /// Keep only the specified crypto
        /// </summary>
        /// <param name="cryptoCodes">Crypto to support</param>
        /// <returns></returns>
        public BTCPayNetworkProvider Filter(string[] cryptoCodes)
        {
            return new BTCPayNetworkProvider(this, cryptoCodes);
        }

        [Obsolete("To use only for legacy stuff")]
        public BTCPayNetwork BTC
        {
            get
            {
                return GetNetwork("BTC");
            }
        }

        public void Add(BTCPayNetwork network)
        {
            _Networks.Add(network.CryptoCode.ToUpperInvariant(), network);
        }

        public IEnumerable<BTCPayNetwork> GetAll()
        {
            return _Networks.Values.ToArray();
        }

        public bool Support(string cryptoCode)
        {
            return _Networks.ContainsKey(cryptoCode.ToUpperInvariant());
        }

        public BTCPayNetwork GetNetwork(string cryptoCode)
        {
            if(!_Networks.TryGetValue(cryptoCode.ToUpperInvariant(), out BTCPayNetwork network))
            {
                if (cryptoCode == "XBT")
                    return GetNetwork("BTC");
            }
            return network;
        }
    }
}<|MERGE_RESOLUTION|>--- conflicted
+++ resolved
@@ -48,11 +48,8 @@
             InitBitcoin();
             InitLitecoin();
             InitDogecoin();
-<<<<<<< HEAD
+            InitBitcoinGold();
             InitPolis();
-=======
-            InitBitcoinGold();
->>>>>>> 786d1294
         }
 
         /// <summary>
