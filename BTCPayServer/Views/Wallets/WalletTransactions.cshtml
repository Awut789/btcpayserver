﻿@model ListTransactionsViewModel
@{
    Layout = "../Shared/_NavLayout.cshtml";
    ViewData["Title"] = "Manage wallet";
    ViewData.SetActivePageAndTitle(WalletsNavPages.Transactions);
}
<style type="text/css">
    .smMaxWidth {
        max-width: 200px;
    }

    @@media (min-width: 768px) {
        .smMaxWidth {
            max-width: 400px;
        }
    }

    .unconf {
        opacity: 0.5;
    }

<<<<<<< HEAD
    .switchTimeFormat {
        display: block;
        max-width: 150px;
        width: 150px;
        overflow: hidden;
        white-space: nowrap;
        text-overflow: ellipsis;
=======
    .transactionLabel:not(:last-child) {
        margin-bottom: 4px;
>>>>>>> 8eec6db8
    }
</style>
@if (TempData.ContainsKey("TempDataProperty-StatusMessage"))
{
    <div class="row">
        <div class="col-md-10 text-center">
            <partial name="_StatusMessage" for="@TempData["TempDataProperty-StatusMessage"]" />
        </div>
    </div>
}
<div class="row">
    <div class="col-md-12">
        If BTCPay Server shows you an invalid balance, <a asp-action="WalletRescan">rescan your wallet</a>. <br />
        If some transactions appear in BTCPay Server, but are missing on Electrum or another wallet, <a href="https://docs.btcpayserver.org/faq-and-common-issues/faq-wallet#missing-payments-in-my-software-or-hardware-wallet">follow those instructions</a>.
    </div>
</div>
<div class="row">
    <div class="col-md-12">
        <table class="table table-sm table-responsive-lg">
            <thead class="thead-inverse">
                <tr>
                    <th style="min-width: 90px;" class="col-md-auto">
                        Date
                        <a href="javascript:switchTimeFormat()">
                            <span class="fa fa-clock-o" title="Switch date format"></span>
                        </a>
                    </th>
                    <th style="text-align:left">Label</th>
                    <th>Transaction Id</th>
                    <th style="text-align:right">Balance</th>
                    <th style="text-align:right"></th>
                </tr>
            </thead>
            <tbody>
                @foreach (var transaction in Model.Transactions)
                {
                    <tr>
                        <td>
                            <span class="switchTimeFormat" data-switch="@transaction.Timestamp.ToTimeAgo()">
                                @transaction.Timestamp.ToBrowserDate()
                            </span>
                        </td>
                        <td style="text-align:left">
                            @foreach (var label in transaction.Labels)
                            {
                                <a
                                    asp-route-labelFilter="@label.Value"
                                    class="badge transactionLabel"
                                    style="
                                        background-color: @label.Color;
                                        color: white;
                                        display: block;
                                    "
                                >
                                    @label.Value
                                </a>
                            }
                        </td>
                        <td class="smMaxWidth text-truncate @(transaction.IsConfirmed ? "" : "unconf")">
                            <a href="@transaction.Link" target="_blank">
                                @transaction.Id
                            </a>
                        </td>
                        @if (transaction.Positive)
                        {
                            <td style="text-align:right; color:green;">@transaction.Balance</td>
                        }
                        else
                        {
                            <td style="text-align:right; color:red;">@transaction.Balance</td>
                        }
                        <td style="text-align:right;">
                            <div class="dropdown" style="display:inline-block;">
                                <span class="fa fa-tags" data-toggle="dropdown" aria-haspopup="true" aria-expanded="false"></span>
                                <div class="dropdown-menu">
                                    <form asp-action="ModifyTransaction" method="post">
                                        <input type="hidden" name="transactionId" value="@transaction.Id" />
                                        <div class="dropdown-item input-group">
                                            <input name="addlabel" placeholder="Label name" maxlength="20" type="text" class="form-control form-control-sm" />
                                            <div class="input-group-append">
                                                <button type="submit" class="btn btn-primary btn-sm"><span class="fa fa-plus"></span></button>
                                            </div>
                                        </div>
                                        <div class="dropdown-divider"></div>
                                        @foreach (var label in Model.Labels)
                                        {
                                            @if (transaction.Labels.Contains(label))
                                            {
                                                <button name="removelabel" type="submit" class="dropdown-item" value="@label.Value"><span class="badge" style="display:block;background-color:@label.Color;color:white;text-align:left;"><span class="fa fa-check"></span> @label.Value</span></button>
                                            }
                                            else
                                            {
                                                <button name="addlabelclick" type="submit" class="dropdown-item" value="@label.Value"><span class="badge" style="display:block;background-color:@label.Color;color:white;text-align:left;">@label.Value</span></button>
                                            }
                                        }
                                    </form>
                                </div>
                            </div>
                            <div class="dropdown" style="display:inline-block;">
                                @if (string.IsNullOrEmpty(transaction.Comment))
                                {
                                    <span class="fa fa-comment" data-toggle="dropdown" aria-haspopup="true" aria-expanded="false"></span>
                                }
                                else
                                {
                                    <span class="fa fa-commenting" data-toggle="dropdown" aria-haspopup="true" aria-expanded="false"></span>
                                }
                                <div class="dropdown-menu">
                                    <form asp-action="ModifyTransaction" method="post">
                                        <input type="hidden" name="transactionId" value="@transaction.Id" />
                                        <textarea name="addcomment" class="dropdown-item" maxlength="200" rows="2" cols="20">@transaction.Comment</textarea>
                                        <div class="dropdown-item"><button type="submit" class="btn btn-primary">Save comment</button></div>
                                    </form>
                                </div>
                            </div>
                        </td>
                    </tr>
                }
            </tbody>
        </table>
    </div>
</div><|MERGE_RESOLUTION|>--- conflicted
+++ resolved
@@ -19,7 +19,6 @@
         opacity: 0.5;
     }
 
-<<<<<<< HEAD
     .switchTimeFormat {
         display: block;
         max-width: 150px;
@@ -27,10 +26,10 @@
         overflow: hidden;
         white-space: nowrap;
         text-overflow: ellipsis;
-=======
+    }
+
     .transactionLabel:not(:last-child) {
         margin-bottom: 4px;
->>>>>>> 8eec6db8
     }
 </style>
 @if (TempData.ContainsKey("TempDataProperty-StatusMessage"))
