--- conflicted
+++ resolved
@@ -4,20 +4,8 @@
 }
 
 <style type="text/css">
-<<<<<<< HEAD
     .linethrough {
         text-decoration: line-through;
-=======
-    .overflowbox {
-        max-width: 0;
-        overflow: hidden;
-        text-overflow: ellipsis;
-        white-space: nowrap;
-    }
-
-    .money {
-        text-align: right;
->>>>>>> e4299c09
     }
 </style>
 
@@ -169,57 +157,20 @@
                         </tr>
                     </thead>
                     <tbody>
-<<<<<<< HEAD
                         @foreach (var payment in Model.CryptoPayments)
-=======
-                        @foreach(var payment in Model.CryptoPayments)
->>>>>>> e4299c09
                         {
                             <tr>
                                 <td>@payment.PaymentMethod</td>
                                 <td>@payment.Address</td>
-<<<<<<< HEAD
                                 <td class="text-right">@payment.Rate</td>
                                 <td class="text-right">@payment.Paid</td>
                                 <td class="text-right">@payment.Due</td>
-=======
-                                <td class="money">@payment.Rate</td>
-                                <td class="money">@payment.Paid</td>
-                                <td class="money">@payment.Due</td>
->>>>>>> e4299c09
                             </tr>
                         }
                     </tbody>
                 </table>
             </div>
         </div>
-<<<<<<< HEAD
-        <div class="row">
-            <div class="col-md-12">
-                <h3>Payments</h3>
-                <table class="table table-sm table-responsive-md">
-                    <thead class="thead-inverse">
-                        <tr>
-                            <th>Payment method</th>
-                            <th>Deposit address</th>
-                            <th>Transaction Id</th>
-                            <th class="text-right">Confirmations</th>
-                        </tr>
-                    </thead>
-                    <tbody>
-                        @foreach (var payment in Model.Payments)
-                        {
-                            var linethrough = payment.Replaced ? "class='linethrough'" : "";
-                            <tr>
-                                <td @linethrough>@payment.PaymentMethod</td>
-                                <td @linethrough>@payment.DepositAddress</td>
-                                <td @linethrough><a href="@payment.TransactionLink" target="_blank">@payment.TransactionId</a></td>
-                                <td class="text-right">@payment.Confirmations</td>
-                            </tr>
-                        }
-                    </tbody>
-                </table>
-=======
         @if(Model.OnChainPayments.Count > 0)
         {
             <div class="row">
@@ -248,7 +199,6 @@
                         </tbody>
                     </table>
                 </div>
->>>>>>> e4299c09
             </div>
         }
         @if(Model.OffChainPayments.Count > 0)
@@ -289,17 +239,10 @@
                     <tbody>
                         @foreach (var address in Model.Addresses)
                         {
-<<<<<<< HEAD
                             var current = address.Current ? "class='font-weight-bold'" : "";
                             <tr>
                                 <td>@address.PaymentMethod</td>
                                 <td @current>@address.Destination</td>
-=======
-                            var current = address.Current ? "font-weight: bold;" : "";
-                            <tr>
-                                <td style="width:100px;@current">@address.PaymentMethod</td>
-                                <td style="max-width:100px;overflow:hidden;@current">@address.Destination</td>
->>>>>>> e4299c09
                             </tr>
                         }
                     </tbody>
