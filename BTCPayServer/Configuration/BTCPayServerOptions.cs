﻿using BTCPayServer.Logging;
using System.Linq;
using Microsoft.Extensions.Logging;
using NBitcoin;
using System;
using System.Collections.Generic;
using System.IO;
using System.Net;
using System.Text;
using StandardConfiguration;
using Microsoft.Extensions.Configuration;
using NBXplorer;
using BTCPayServer.Payments.Lightning;

namespace BTCPayServer.Configuration
{
    public class NBXplorerConnectionSetting
    {
        public string CryptoCode { get; internal set; }
        public Uri ExplorerUri { get; internal set; }
        public string CookieFile { get; internal set; }
    }

    public class BTCPayServerOptions
    {
        public NetworkType NetworkType
        {
            get; set;
        }
        public string ConfigurationFile
        {
            get;
            private set;
        }
        public string DataDir
        {
            get;
            private set;
        }
        public List<IPEndPoint> Listen
        {
            get;
            set;
        }

        public List<NBXplorerConnectionSetting> NBXplorerConnectionSettings
        {
            get;
            set;
        } = new List<NBXplorerConnectionSetting>();

        public void LoadArgs(IConfiguration conf)
        {
            NetworkType = DefaultConfiguration.GetNetworkType(conf);
            var defaultSettings = BTCPayDefaultSettings.GetDefaultSettings(NetworkType);
            DataDir = conf.GetOrDefault<string>("datadir", defaultSettings.DefaultDataDirectory);
            Logs.Configuration.LogInformation("Network: " + NetworkType.ToString());

            var supportedChains = conf.GetOrDefault<string>("chains", "btc")
                                      .Split(',', StringSplitOptions.RemoveEmptyEntries)
                                      .Select(t => t.ToUpperInvariant());
            NetworkProvider = new BTCPayNetworkProvider(NetworkType).Filter(supportedChains.ToArray());
            foreach (var chain in supportedChains)
            {
                if (NetworkProvider.GetNetwork(chain) == null)
                    throw new ConfigException($"Invalid chains \"{chain}\"");
            }

            var validChains = new List<string>();
            foreach (var net in NetworkProvider.GetAll())
            {
                NBXplorerConnectionSetting setting = new NBXplorerConnectionSetting();
                setting.CryptoCode = net.CryptoCode;
                setting.ExplorerUri = conf.GetOrDefault<Uri>($"{net.CryptoCode}.explorer.url", net.NBXplorerNetwork.DefaultSettings.DefaultUrl);
                setting.CookieFile = conf.GetOrDefault<string>($"{net.CryptoCode}.explorer.cookiefile", net.NBXplorerNetwork.DefaultSettings.DefaultCookieFile);
                NBXplorerConnectionSettings.Add(setting);
                var lightning = conf.GetOrDefault<string>($"{net.CryptoCode}.lightning", string.Empty);
                if(lightning.Length != 0)
                {
                    if(!LightningConnectionString.TryParse(lightning, true, out var connectionString, out var error))
                    {
<<<<<<< HEAD
                        throw new ConfigException($"Invalid setting {net.CryptoCode}.lightning, " + Environment.NewLine +
                            $"If you have a lightning server use: 'type=clightning;server=/root/.lightning/lightning-rpc', " + Environment.NewLine +
                            $"If you have a lightning charge server: 'type=charge;server=https://charge.example.com;api-token=yourapitoken'");
                    }
                    if(connectionString.IsLegacy)
                    {
                        Logs.Configuration.LogWarning($"Setting {net.CryptoCode}.lightning will work but use an deprecated format, please replace it by '{connectionString.ToString()}'");
=======
                        throw new ConfigException($"Invalid setting {net.CryptoCode}.lightning, you need to pass either " +
                            $"the absolute path to the unix socket of a running CLightning instance (eg. /root/.lightning/lightning-rpc), " +
                            $"or the url to a charge server with credentials (eg. https://apitoken@API_TOKEN_SECRET:charge.example.com/)");
>>>>>>> 1784c307
                    }
                    InternalLightningByCryptoCode.Add(net.CryptoCode, connectionString);
                }
            }

            Logs.Configuration.LogInformation("Supported chains: " + String.Join(',', supportedChains.ToArray()));

            PostgresConnectionString = conf.GetOrDefault<string>("postgres", null);
            BundleJsCss = conf.GetOrDefault<bool>("bundlejscss", true);
            ExternalUrl = conf.GetOrDefault<Uri>("externalurl", null);

            RootPath = conf.GetOrDefault<string>("rootpath", "/");
            if (!RootPath.StartsWith("/", StringComparison.InvariantCultureIgnoreCase))
                RootPath = "/" + RootPath;
            var old = conf.GetOrDefault<Uri>("internallightningnode", null);
            if(old != null)
                throw new ConfigException($"internallightningnode should not be used anymore, use btclightning instead");
        }
        public string RootPath { get; set; }
        public Dictionary<string, LightningConnectionString> InternalLightningByCryptoCode { get; set; } = new Dictionary<string, LightningConnectionString>();

        public BTCPayNetworkProvider NetworkProvider { get; set; }
        public string PostgresConnectionString
        {
            get;
            set;
        }
        public Uri ExternalUrl
        {
            get;
            set;
        }
        public bool BundleJsCss
        {
            get;
            set;
        }

        internal string GetRootUri()
        {
            if (ExternalUrl == null)
                return null;
            UriBuilder builder = new UriBuilder(ExternalUrl);
            builder.Path = RootPath;
            return builder.ToString();
        }
    }
}<|MERGE_RESOLUTION|>--- conflicted
+++ resolved
@@ -79,19 +79,14 @@
                 {
                     if(!LightningConnectionString.TryParse(lightning, true, out var connectionString, out var error))
                     {
-<<<<<<< HEAD
                         throw new ConfigException($"Invalid setting {net.CryptoCode}.lightning, " + Environment.NewLine +
                             $"If you have a lightning server use: 'type=clightning;server=/root/.lightning/lightning-rpc', " + Environment.NewLine +
-                            $"If you have a lightning charge server: 'type=charge;server=https://charge.example.com;api-token=yourapitoken'");
+                            $"If you have a lightning charge server: 'type=charge;server=https://charge.example.com;api-token=yourapitoken'" + Environment.NewLine +
+                            $"If you have a lnd server: 'type=lnd;server=https://lnd:lnd@lnd.example.com;macaron=abf239...;tls=2abdf302...'");
                     }
                     if(connectionString.IsLegacy)
                     {
                         Logs.Configuration.LogWarning($"Setting {net.CryptoCode}.lightning will work but use an deprecated format, please replace it by '{connectionString.ToString()}'");
-=======
-                        throw new ConfigException($"Invalid setting {net.CryptoCode}.lightning, you need to pass either " +
-                            $"the absolute path to the unix socket of a running CLightning instance (eg. /root/.lightning/lightning-rpc), " +
-                            $"or the url to a charge server with credentials (eg. https://apitoken@API_TOKEN_SECRET:charge.example.com/)");
->>>>>>> 1784c307
                     }
                     InternalLightningByCryptoCode.Add(net.CryptoCode, connectionString);
                 }
