--- conflicted
+++ resolved
@@ -467,11 +467,7 @@
                 {
                     var statusSet = queryObject.OrderId.ToHashSet();
                     query = query.Where(i => statusSet.Contains(i.OrderId));
-<<<<<<< HEAD
-                } 
-=======
-                }
->>>>>>> 540414d8
+                }
                 if (queryObject.ItemCode != null && queryObject.ItemCode.Length > 0)
                 {
                     var statusSet = queryObject.ItemCode.ToHashSet();
