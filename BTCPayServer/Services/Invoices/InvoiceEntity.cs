﻿using NBitcoin;
using System.Linq;
using Newtonsoft.Json;
using System;
using System.Collections.Generic;
using System.Text;
using BTCPayServer.Models;
using Newtonsoft.Json.Linq;
using NBitcoin.DataEncoders;
using BTCPayServer.Data;
using NBXplorer.Models;
using NBXplorer;
using NBXplorer.DerivationStrategy;
using BTCPayServer.Payments;
using NBitpayClient;

namespace BTCPayServer.Services.Invoices
{
    public class BuyerInformation
    {
        [JsonProperty(PropertyName = "buyerName")]
        public string BuyerName
        {
            get; set;
        }
        [JsonProperty(PropertyName = "buyerEmail")]
        public string BuyerEmail
        {
            get; set;
        }
        [JsonProperty(PropertyName = "buyerCountry")]
        public string BuyerCountry
        {
            get; set;
        }
        [JsonProperty(PropertyName = "buyerZip")]
        public string BuyerZip
        {
            get; set;
        }
        [JsonProperty(PropertyName = "buyerState")]
        public string BuyerState
        {
            get; set;
        }
        [JsonProperty(PropertyName = "buyerCity")]
        public string BuyerCity
        {
            get; set;
        }
        [JsonProperty(PropertyName = "buyerAddress2")]
        public string BuyerAddress2
        {
            get; set;
        }
        [JsonProperty(PropertyName = "buyerAddress1")]
        public string BuyerAddress1
        {
            get; set;
        }

        [JsonProperty(PropertyName = "buyerPhone")]
        public string BuyerPhone
        {
            get; set;
        }
    }

    public class ProductInformation
    {
        [JsonProperty(PropertyName = "itemDesc")]
        public string ItemDesc
        {
            get; set;
        }
        [JsonProperty(PropertyName = "itemCode")]
        public string ItemCode
        {
            get; set;
        }
        [JsonProperty(PropertyName = "physical")]
        public bool Physical
        {
            get; set;
        }

        [JsonProperty(PropertyName = "price")]
        public decimal Price
        {
            get; set;
        }

        [JsonProperty(PropertyName = "currency")]
        public string Currency
        {
            get; set;
        }
    }

    public enum SpeedPolicy
    {
        HighSpeed = 0,
        MediumSpeed = 1,
        LowSpeed = 2,
        LowMediumSpeed = 3
    }
    public class InvoiceEntity
    {
        public string Id
        {
            get; set;
        }
        public string StoreId
        {
            get; set;
        }

        public string OrderId
        {
            get; set;
        }

        public SpeedPolicy SpeedPolicy
        {
            get; set;
        }
        [Obsolete("Use GetPaymentMethod(network) instead")]
        public decimal Rate
        {
            get; set;
        }
        public DateTimeOffset InvoiceTime
        {
            get; set;
        }
        public DateTimeOffset ExpirationTime
        {
            get; set;
        }

        [Obsolete("Use GetPaymentMethod(network).GetPaymentMethodDetails().GetDestinationAddress() instead")]
        public string DepositAddress
        {
            get; set;
        }
        public ProductInformation ProductInformation
        {
            get; set;
        }
        public BuyerInformation BuyerInformation
        {
            get; set;
        }
        public string PosData
        {
            get;
            set;
        }

        [Obsolete("Use GetDerivationStrategies instead")]
        public string DerivationStrategy
        {
            get;
            set;
        }

        [Obsolete("Use GetPaymentMethodFactories() instead")]
        public string DerivationStrategies
        {
            get;
            set;
        }
        public IEnumerable<T> GetSupportedPaymentMethod<T>(PaymentMethodId paymentMethodId, BTCPayNetworkProvider networks) where T : ISupportedPaymentMethod
        {
            return
                GetSupportedPaymentMethod(networks)
                .Where(p => paymentMethodId == null || p.PaymentId == paymentMethodId)
                .OfType<T>();
        }
        public IEnumerable<T> GetSupportedPaymentMethod<T>(BTCPayNetworkProvider networks) where T : ISupportedPaymentMethod
        {
            return GetSupportedPaymentMethod<T>(null, networks);
        }
        public IEnumerable<ISupportedPaymentMethod> GetSupportedPaymentMethod(BTCPayNetworkProvider networks)
        {
#pragma warning disable CS0618
            bool btcReturned = false;
            if (!string.IsNullOrEmpty(DerivationStrategies))
            {
                JObject strategies = JObject.Parse(DerivationStrategies);
                foreach (var strat in strategies.Properties())
                {
                    var paymentMethodId = PaymentMethodId.Parse(strat.Name);
                    var network = networks.GetNetwork(paymentMethodId.CryptoCode);
                    if (network != null)
                    {
                        if (network == networks.BTC && paymentMethodId.PaymentType == PaymentTypes.BTCLike)
                            btcReturned = true;
                        yield return PaymentMethodExtensions.Deserialize(paymentMethodId, strat.Value, network);
                    }
                }
            }

            if (!btcReturned && !string.IsNullOrEmpty(DerivationStrategy))
            {
                if (networks.BTC != null)
                {
                    yield return BTCPayServer.DerivationStrategy.Parse(DerivationStrategy, networks.BTC);
                }
            }
#pragma warning restore CS0618
        }

        internal void SetSupportedPaymentMethods(IEnumerable<ISupportedPaymentMethod> derivationStrategies)
        {
            JObject obj = new JObject();
            foreach (var strat in derivationStrategies)
            {
                obj.Add(strat.PaymentId.ToString(), PaymentMethodExtensions.Serialize(strat));
#pragma warning disable CS0618
                if (strat.PaymentId.IsBTCOnChain)
                    DerivationStrategy = ((JValue)PaymentMethodExtensions.Serialize(strat)).Value<string>();
            }
            DerivationStrategies = JsonConvert.SerializeObject(obj);
#pragma warning restore CS0618
        }

        public string Status
        {
            get;
            set;
        }
        public string ExceptionStatus
        {
            get; set;
        }

        [Obsolete("Use GetPayments instead")]
        public List<PaymentEntity> Payments
        {
            get; set;
        }

#pragma warning disable CS0618
        public List<PaymentEntity> GetPayments()
        {
            return Payments?.ToList() ?? new List<PaymentEntity>();
        }
        public List<PaymentEntity> GetPayments(string cryptoCode)
        {
            return Payments.Where(p => p.CryptoCode == cryptoCode).ToList();
        }
        public List<PaymentEntity> GetPayments(BTCPayNetwork network)
        {
            return GetPayments(network.CryptoCode);
        }
#pragma warning restore CS0618
        public bool Refundable
        {
            get;
            set;
        }
        public string RefundMail
        {
            get;
            set;
        }
        public string RedirectURL
        {
            get;
            set;
        }

        [Obsolete("Use GetPaymentMethod(network).GetTxFee() instead")]
        public Money TxFee
        {
            get;
            set;
        }
        public bool FullNotifications
        {
            get;
            set;
        }
        public string NotificationURL
        {
            get;
            set;
        }
        public string ServerUrl
        {
            get;
            set;
        }

        [Obsolete("Use Set/GetPaymentMethod() instead")]
        [JsonProperty(PropertyName = "cryptoData")]
        public JObject PaymentMethod { get; set; }

        [JsonProperty(DefaultValueHandling = DefaultValueHandling.Populate)]
        public DateTimeOffset MonitoringExpiration
        {
            get;
            set;
        }
        public HistoricalAddressInvoiceData[] HistoricalAddresses
        {
            get;
            set;
        }

        public HashSet<string> AvailableAddressHashes
        {
            get;
            set;
        }
        public bool ExtendedNotifications { get; set; }
        public List<InvoiceEventData> Events { get; internal set; }
        public double PaymentTolerance { get; set; }

        public bool IsExpired()
        {
            return DateTimeOffset.UtcNow > ExpirationTime;
        }


        public InvoiceResponse EntityToDTO(BTCPayNetworkProvider networkProvider)
        {
            ServerUrl = ServerUrl ?? "";
            InvoiceResponse dto = new InvoiceResponse
            {
                Id = Id,
                OrderId = OrderId,
                PosData = PosData,
                CurrentTime = DateTimeOffset.UtcNow,
                InvoiceTime = InvoiceTime,
                ExpirationTime = ExpirationTime,
                Status = Status,
                Currency = ProductInformation.Currency,
                Flags = new Flags() { Refundable = Refundable },

                PaymentSubtotals = new Dictionary<string, decimal>(),
                PaymentTotals= new Dictionary<string, decimal>(),
                SupportedTransactionCurrencies = new Dictionary<string, InvoiceSupportedTransactionCurrency>(),
                Addresses = new Dictionary<string, string>(),
                PaymentCodes = new Dictionary<string, InvoicePaymentUrls>(),
                ExchangeRates = new Dictionary<string, Dictionary<string, decimal>>()
            };

            dto.Url = ServerUrl.WithTrailingSlash() + $"invoice?id=" + Id;
            dto.CryptoInfo = new List<NBitpayClient.InvoiceCryptoInfo>();
            foreach (var info in this.GetPaymentMethods(networkProvider))
            {
                var accounting = info.Calculate();
                var cryptoInfo = new NBitpayClient.InvoiceCryptoInfo();
                var subtotalPrice = accounting.TotalDue - accounting.NetworkFee;
                var cryptoCode = info.GetId().CryptoCode;
                var address = info.GetPaymentMethodDetails()?.GetPaymentDestination();
                var exrates = new Dictionary<string, decimal>
                {
                    { ProductInformation.Currency, cryptoInfo.Rate }
                };

                cryptoInfo.CryptoCode = cryptoCode;
                cryptoInfo.PaymentType = info.GetId().PaymentType.ToString();
                cryptoInfo.Rate = info.Rate;
                cryptoInfo.Price = subtotalPrice.ToString();

                cryptoInfo.Due = accounting.Due.ToString();
                cryptoInfo.Paid = accounting.Paid.ToString();
                cryptoInfo.TotalDue = accounting.TotalDue.ToString();
                cryptoInfo.NetworkFee = accounting.NetworkFee.ToString();
                cryptoInfo.TxCount = accounting.TxCount;
                cryptoInfo.CryptoPaid = accounting.CryptoPaid.ToString();

<<<<<<< HEAD
                cryptoInfo.Address = address;
               
                cryptoInfo.ExRates = exrates;
=======
                cryptoInfo.Address = info.GetPaymentMethodDetails()?.GetPaymentDestination();
                cryptoInfo.ExRates = new Dictionary<string, decimal>
                {
                    { ProductInformation.Currency, cryptoInfo.Rate }
                };
>>>>>>> 355989c2
                var paymentId = info.GetId();
                var scheme = info.Network.UriScheme;
                cryptoInfo.Url = ServerUrl.WithTrailingSlash() + $"i/{paymentId}/{Id}";

                if (paymentId.PaymentType == PaymentTypes.BTCLike)
                {
                    var cryptoSuffix = cryptoInfo.CryptoCode == "BTC" ? "" : "/" + cryptoInfo.CryptoCode;
                    cryptoInfo.PaymentUrls = new NBitpayClient.InvoicePaymentUrls()
                    {
                        BIP72 = $"{scheme}:{cryptoInfo.Address}?amount={cryptoInfo.Due}&r={ServerUrl.WithTrailingSlash() + ($"i/{Id}{cryptoSuffix}")}",
                        BIP72b = $"{scheme}:?r={ServerUrl.WithTrailingSlash() + ($"i/{Id}{cryptoSuffix}")}",
                        BIP73 = ServerUrl.WithTrailingSlash() + ($"i/{Id}{cryptoSuffix}"),
                        BIP21 = $"{scheme}:{cryptoInfo.Address}?amount={cryptoInfo.Due}",
                    };
                }
                
                if (paymentId.PaymentType == PaymentTypes.LightningLike)
                {
                    cryptoInfo.PaymentUrls = new NBitpayClient.InvoicePaymentUrls()
                    {
                        BOLT11 = $"lightning:{cryptoInfo.Address}"
                    };
                }
#pragma warning disable CS0618
                if (info.CryptoCode == "BTC" && paymentId.PaymentType == PaymentTypes.BTCLike)
                {
                    dto.BTCPrice = cryptoInfo.Price;
                    dto.Rate = cryptoInfo.Rate;
                    dto.ExRates = cryptoInfo.ExRates;
                    dto.BitcoinAddress = cryptoInfo.Address;
                    dto.BTCPaid = cryptoInfo.Paid;
                    dto.BTCDue = cryptoInfo.Due;
                    dto.PaymentUrls = cryptoInfo.PaymentUrls;
                }

#pragma warning restore CS0618
                dto.CryptoInfo.Add(cryptoInfo);

                dto.PaymentSubtotals.Add(cryptoCode, subtotalPrice.ToDecimal(MoneyUnit.Satoshi));
                dto.PaymentTotals.Add(cryptoCode, accounting.TotalDue.ToDecimal(MoneyUnit.Satoshi));
                dto.SupportedTransactionCurrencies.Add(cryptoCode, new InvoiceSupportedTransactionCurrency()
                {
                    Enabled = true
                });
                dto.Addresses.Add(cryptoCode, address);
                dto.ExchangeRates.Add(cryptoCode, exrates);
            }

            //TODO: Populate dto.AmountPaid
            //TODO: Populate dto.TransactionCurrency
            Populate(ProductInformation, dto);
            Populate(BuyerInformation, dto);

            dto.Token = Encoders.Base58.EncodeData(RandomUtils.GetBytes(16)); //No idea what it is useful for
            dto.Guid = Guid.NewGuid().ToString();
            dto.ExceptionStatus = ExceptionStatus == null ? new JValue(false) : new JValue(ExceptionStatus);
            return dto;
        }

        private void Populate<TFrom, TDest>(TFrom from, TDest dest)
        {
            var str = JsonConvert.SerializeObject(from);
            JsonConvert.PopulateObject(str, dest);
        }

        internal bool Support(PaymentMethodId paymentMethodId)
        {
            var rates = GetPaymentMethods(null);
            return rates.TryGet(paymentMethodId) != null;
        }

        public PaymentMethod GetPaymentMethod(PaymentMethodId paymentMethodId, BTCPayNetworkProvider networkProvider)
        {
            GetPaymentMethods(networkProvider).TryGetValue(paymentMethodId, out var data);
            return data;
        }
        public PaymentMethod GetPaymentMethod(BTCPayNetwork network, PaymentTypes paymentType, BTCPayNetworkProvider networkProvider)
        {
            return GetPaymentMethod(new PaymentMethodId(network.CryptoCode, paymentType), networkProvider);
        }

        public PaymentMethodDictionary GetPaymentMethods(BTCPayNetworkProvider networkProvider)
        {
            PaymentMethodDictionary rates = new PaymentMethodDictionary(networkProvider);
            var serializer = new Serializer(Dummy);
#pragma warning disable CS0618
            if (PaymentMethod != null)
            {
                foreach (var prop in PaymentMethod.Properties())
                {
                    var r = serializer.ToObject<PaymentMethod>(prop.Value.ToString());
                    var paymentMethodId = PaymentMethodId.Parse(prop.Name);
                    r.CryptoCode = paymentMethodId.CryptoCode;
                    r.PaymentType = paymentMethodId.PaymentType.ToString();
                    r.ParentEntity = this;
                    r.Network = networkProvider?.GetNetwork(r.CryptoCode);
                    if (r.Network != null || networkProvider == null)
                        rates.Add(r);
                }
            }
#pragma warning restore CS0618
            return rates;
        }

        Network Dummy = Network.Main;

        public void SetPaymentMethod(PaymentMethod paymentMethod)
        {
            var dict = GetPaymentMethods(null);
            dict.AddOrReplace(paymentMethod);
            SetPaymentMethods(dict);
        }

        public void SetPaymentMethods(PaymentMethodDictionary paymentMethods)
        {
            if (paymentMethods.NetworkProvider != null)
                throw new InvalidOperationException($"{nameof(paymentMethods)} should have NetworkProvider to null");
            var obj = new JObject();
            var serializer = new Serializer(Dummy);
#pragma warning disable CS0618
            foreach (var v in paymentMethods)
            {
                var clone = serializer.ToObject<PaymentMethod>(serializer.ToString(v));
                clone.CryptoCode = null;
                clone.PaymentType = null;
                obj.Add(new JProperty(v.GetId().ToString(), JObject.Parse(serializer.ToString(clone))));
            }
            PaymentMethod = obj;
            foreach (var cryptoData in paymentMethods)
            {
                cryptoData.ParentEntity = this;
            }
#pragma warning restore CS0618
        }
    }

    public class PaymentMethodAccounting
    {
        /// <summary>
        /// Total amount of this invoice
        /// </summary>
        public Money TotalDue { get; set; }

        /// <summary>
        /// Amount of crypto remaining to pay this invoice
        /// </summary>
        public Money Due { get; set; }

        /// <summary>
        /// Same as Due, can be negative
        /// </summary>
        public Money DueUncapped { get; set; }
        /// <summary>
        /// Total amount of the invoice paid after conversion to this crypto currency
        /// </summary>
        public Money Paid { get; set; }

        /// <summary>
        /// Total amount of the invoice paid in this currency
        /// </summary>
        public Money CryptoPaid { get; set; }

        /// <summary>
        /// Number of transactions required to pay
        /// </summary>
        public int TxRequired { get; set; }

        /// <summary>
        /// Number of transactions using this payment method
        /// </summary>
        public int TxCount { get; set; }
        /// <summary>
        /// Total amount of network fee to pay to the invoice
        /// </summary>
        public Money NetworkFee { get; set; }
        /// <summary>
        /// Minimum required to be paid in order to accept invocie as paid
        /// </summary>
        public Money MinimumTotalDue { get; set; }
    }

    public class PaymentMethod
    {
        [JsonIgnore]
        public InvoiceEntity ParentEntity { get; set; }
        [JsonIgnore]
        public BTCPayNetwork Network { get; set; }
        [JsonProperty(PropertyName = "cryptoCode", DefaultValueHandling = DefaultValueHandling.Ignore)]
        [Obsolete("Use GetId().CryptoCode instead")]
        public string CryptoCode { get; set; }
        [JsonProperty(PropertyName = "paymentType", DefaultValueHandling = DefaultValueHandling.Ignore)]
        [Obsolete("Use GetId().PaymentType instead")]
        public string PaymentType { get; set; }


        public PaymentMethodId GetId()
        {
#pragma warning disable CS0618 // Type or member is obsolete
            return new PaymentMethodId(CryptoCode, string.IsNullOrEmpty(PaymentType) ? PaymentTypes.BTCLike : Enum.Parse<PaymentTypes>(PaymentType));
#pragma warning restore CS0618 // Type or member is obsolete
        }

        public void SetId(PaymentMethodId id)
        {
#pragma warning disable CS0618 // Type or member is obsolete
            CryptoCode = id.CryptoCode;
            PaymentType = id.PaymentType.ToString();
#pragma warning restore CS0618 // Type or member is obsolete
        }

        [JsonProperty(PropertyName = "rate")]
        public decimal Rate { get; set; }

        [Obsolete("Use GetPaymentMethodDetails() instead")]
        [JsonProperty(PropertyName = "paymentMethod")]
        public JObject PaymentMethodDetails { get; set; }
        public IPaymentMethodDetails GetPaymentMethodDetails()
        {
#pragma warning disable CS0618 // Type or member is obsolete
            // Legacy, old code does not have PaymentMethods
            if (string.IsNullOrEmpty(PaymentType) || PaymentMethodDetails == null)
            {
                return new Payments.Bitcoin.BitcoinLikeOnChainPaymentMethod()
                {
                    FeeRate = FeeRate,
                    DepositAddress = string.IsNullOrEmpty(DepositAddress) ? null : DepositAddress,
                    TxFee = TxFee
                };
            }
            else
            {
                var details = PaymentMethodExtensions.DeserializePaymentMethodDetails(GetId(), PaymentMethodDetails);
                if (details is Payments.Bitcoin.BitcoinLikeOnChainPaymentMethod btcLike)
                {
                    btcLike.TxFee = TxFee;
                    btcLike.DepositAddress = string.IsNullOrEmpty(DepositAddress) ? null : DepositAddress;
                    btcLike.FeeRate = FeeRate;
                }
                return details;
            }
            throw new NotSupportedException(PaymentType);
#pragma warning restore CS0618 // Type or member is obsolete
        }

        public PaymentMethod SetPaymentMethodDetails(IPaymentMethodDetails paymentMethod)
        {
#pragma warning disable CS0618 // Type or member is obsolete
            // Legacy, need to fill the old fields

            if (PaymentType == null)
                PaymentType = paymentMethod.GetPaymentType().ToString();
            else if (PaymentType != paymentMethod.GetPaymentType().ToString())
                throw new InvalidOperationException("Invalid payment method affected");

            if (paymentMethod is Payments.Bitcoin.BitcoinLikeOnChainPaymentMethod bitcoinPaymentMethod)
            {
                TxFee = bitcoinPaymentMethod.TxFee;
                FeeRate = bitcoinPaymentMethod.FeeRate;
                DepositAddress = bitcoinPaymentMethod.DepositAddress;
            }
            var jobj = JObject.Parse(JsonConvert.SerializeObject(paymentMethod));
            PaymentMethodDetails = jobj;

#pragma warning restore CS0618 // Type or member is obsolete
            return this;
        }

        [JsonProperty(PropertyName = "feeRate")]
        [Obsolete("Use ((BitcoinLikeOnChainPaymentMethod)GetPaymentMethod()).FeeRate")]
        public FeeRate FeeRate { get; set; }
        [JsonProperty(PropertyName = "txFee")]
        [Obsolete("Use ((BitcoinLikeOnChainPaymentMethod)GetPaymentMethod()).TxFee")]
        public Money TxFee { get; set; }
        [JsonProperty(PropertyName = "depositAddress")]
        [Obsolete("Use ((BitcoinLikeOnChainPaymentMethod)GetPaymentMethod()).DepositAddress")]
        public string DepositAddress { get; set; }

        public PaymentMethodAccounting Calculate(Func<PaymentEntity, bool> paymentPredicate = null)
        {
            paymentPredicate = paymentPredicate ?? new Func<PaymentEntity, bool>((p) => true);
            var paymentMethods = ParentEntity.GetPaymentMethods(null);

            var totalDue = ParentEntity.ProductInformation.Price / Rate;
            var paid = 0m;
            var cryptoPaid = 0.0m;

            int precision = 8;
            var totalDueNoNetworkCost = Money.Coins(Extensions.RoundUp(totalDue, precision));
            bool paidEnough = paid >= Extensions.RoundUp(totalDue, precision);
            int txRequired = 0;
            var payments =
                ParentEntity.GetPayments()
                .Where(p => p.Accounted && paymentPredicate(p))
                .OrderBy(p => p.ReceivedTime)
                .Select(_ =>
                {
                    var txFee = _.GetValue(paymentMethods, GetId(), paymentMethods[_.GetPaymentMethodId()].GetTxFee());
                    paid += _.GetValue(paymentMethods, GetId());
                    if (!paidEnough)
                    {
                        totalDue += txFee;
                    }
                    paidEnough |= Extensions.RoundUp(paid, precision) >= Extensions.RoundUp(totalDue, precision);
                    if (GetId() == _.GetPaymentMethodId())
                    {
                        cryptoPaid += _.GetCryptoPaymentData().GetValue();
                        txRequired++;
                    }
                    return _;
                })
                .ToArray();

            var accounting = new PaymentMethodAccounting();
            accounting.TxCount = txRequired;
            if (!paidEnough)
            {
                txRequired++;
                totalDue += GetTxFee();
            }

            accounting.TotalDue = Money.Coins(Extensions.RoundUp(totalDue, precision));
            accounting.Paid = Money.Coins(Extensions.RoundUp(paid, precision));
            accounting.TxRequired = txRequired;
            accounting.CryptoPaid = Money.Coins(Extensions.RoundUp(cryptoPaid, precision));
            accounting.Due = Money.Max(accounting.TotalDue - accounting.Paid, Money.Zero);
            accounting.DueUncapped = accounting.TotalDue - accounting.Paid;
            accounting.NetworkFee = accounting.TotalDue - totalDueNoNetworkCost;
            accounting.MinimumTotalDue = Money.Max(Money.Satoshis(1), Money.Satoshis(accounting.TotalDue.Satoshi * (1.0m - ((decimal)ParentEntity.PaymentTolerance / 100.0m))));
            return accounting;
        }

        private decimal GetTxFee()
        {
            var method = GetPaymentMethodDetails();
            if (method == null)
                return 0.0m;
            return method.GetTxFee();
        }
    }

    public class PaymentEntity
    {
        public DateTimeOffset ReceivedTime
        {
            get; set;
        }

        [Obsolete("Use ((BitcoinLikePaymentData)GetCryptoPaymentData()).Outpoint")]
        public OutPoint Outpoint
        {
            get; set;
        }

        [Obsolete("Use ((BitcoinLikePaymentData)GetCryptoPaymentData()).Output")]
        public TxOut Output
        {
            get; set;
        }

        public bool Accounted
        {
            get; set;
        }


        [Obsolete("Use GetpaymentMethodId().CryptoCode instead")]
        public string CryptoCode
        {
            get;
            set;
        }

        [Obsolete("Use GetCryptoPaymentData() instead")]
        public string CryptoPaymentData { get; set; }
        [Obsolete("Use GetpaymentMethodId().PaymentType instead")]
        public string CryptoPaymentDataType { get; set; }


        public CryptoPaymentData GetCryptoPaymentData()
        {
#pragma warning disable CS0618
            if (string.IsNullOrEmpty(CryptoPaymentDataType))
            {
                // In case this is a payment done before this update, consider it unconfirmed with RBF for safety
                var paymentData = new Payments.Bitcoin.BitcoinLikePaymentData();
                paymentData.Outpoint = Outpoint;
                paymentData.Output = Output;
                paymentData.RBF = true;
                paymentData.ConfirmationCount = 0;
                paymentData.Legacy = true;
                return paymentData;
            }
            if (GetPaymentMethodId().PaymentType == PaymentTypes.BTCLike)
            {
                var paymentData = JsonConvert.DeserializeObject<Payments.Bitcoin.BitcoinLikePaymentData>(CryptoPaymentData);
                // legacy
                paymentData.Output = Output;
                paymentData.Outpoint = Outpoint;
                return paymentData;
            }
            if (GetPaymentMethodId().PaymentType == PaymentTypes.LightningLike)
            {
                return JsonConvert.DeserializeObject<Payments.Lightning.LightningLikePaymentData>(CryptoPaymentData);
            }

            throw new NotSupportedException(nameof(CryptoPaymentDataType) + " does not support " + CryptoPaymentDataType);
#pragma warning restore CS0618
        }

        public PaymentEntity SetCryptoPaymentData(CryptoPaymentData cryptoPaymentData)
        {
#pragma warning disable CS0618
            if (cryptoPaymentData is Payments.Bitcoin.BitcoinLikePaymentData paymentData)
            {
                // Legacy
                Outpoint = paymentData.Outpoint;
                Output = paymentData.Output;
                ///
            }
            CryptoPaymentDataType = cryptoPaymentData.GetPaymentType().ToString();
            CryptoPaymentData = JsonConvert.SerializeObject(cryptoPaymentData);
#pragma warning restore CS0618
            return this;
        }
        internal decimal GetValue(PaymentMethodDictionary paymentMethods, PaymentMethodId paymentMethodId, decimal? value = null)
        {
            value = value ?? this.GetCryptoPaymentData().GetValue();
            var to = paymentMethodId;
            var from = this.GetPaymentMethodId();
            if (to == from)
                return decimal.Round(value.Value, 8);
            var fromRate = paymentMethods[from].Rate;
            var toRate = paymentMethods[to].Rate;

            var fiatValue = fromRate * decimal.Round(value.Value, 8);
            var otherCurrencyValue = toRate == 0 ? 0.0m : fiatValue / toRate;
            return otherCurrencyValue;
        }

        public PaymentMethodId GetPaymentMethodId()
        {
#pragma warning disable CS0618 // Type or member is obsolete
            return new PaymentMethodId(CryptoCode ?? "BTC", string.IsNullOrEmpty(CryptoPaymentDataType) ? PaymentTypes.BTCLike : Enum.Parse<PaymentTypes>(CryptoPaymentDataType));
#pragma warning restore CS0618 // Type or member is obsolete
        }

        public string GetCryptoCode()
        {
#pragma warning disable CS0618
            return CryptoCode ?? "BTC";
#pragma warning restore CS0618
        }
    }

    public interface CryptoPaymentData
    {
        /// <summary>
        /// Returns an identifier which uniquely identify the payment
        /// </summary>
        /// <returns>The payment id</returns>
        string GetPaymentId();

        /// <summary>
        /// Returns terms which will be indexed and searchable in the search bar of invoice
        /// </summary>
        /// <returns>The search terms</returns>
        string[] GetSearchTerms();
        /// <summary>
        /// Get value of what as been paid
        /// </summary>
        /// <returns>The amount paid</returns>
        decimal GetValue();
        bool PaymentCompleted(PaymentEntity entity, BTCPayNetwork network);
        bool PaymentConfirmed(PaymentEntity entity, SpeedPolicy speedPolicy, BTCPayNetwork network);

        PaymentTypes GetPaymentType();
    }
}<|MERGE_RESOLUTION|>--- conflicted
+++ resolved
@@ -373,17 +373,9 @@
                 cryptoInfo.TxCount = accounting.TxCount;
                 cryptoInfo.CryptoPaid = accounting.CryptoPaid.ToString();
 
-<<<<<<< HEAD
                 cryptoInfo.Address = address;
                
                 cryptoInfo.ExRates = exrates;
-=======
-                cryptoInfo.Address = info.GetPaymentMethodDetails()?.GetPaymentDestination();
-                cryptoInfo.ExRates = new Dictionary<string, decimal>
-                {
-                    { ProductInformation.Currency, cryptoInfo.Rate }
-                };
->>>>>>> 355989c2
                 var paymentId = info.GetId();
                 var scheme = info.Network.UriScheme;
                 cryptoInfo.Url = ServerUrl.WithTrailingSlash() + $"i/{paymentId}/{Id}";
