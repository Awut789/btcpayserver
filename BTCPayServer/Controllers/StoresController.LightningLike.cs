--- conflicted
+++ resolved
@@ -26,7 +26,6 @@
                 return NotFound();
             LightningNodeViewModel vm = new LightningNodeViewModel();
             vm.CryptoCode = cryptoCode;
-<<<<<<< HEAD
             vm.InternalLightningNode = GetInternalLighningNode(cryptoCode)?.ToString();
             SetExistingValues(store, vm);
             return View(vm);
@@ -36,14 +35,6 @@
         {
             vm.ConnectionString = GetExistingLightningSupportedPaymentMethod(vm.CryptoCode, store)?.GetLightningUrl()?.ToString();
         }
-
-=======
-            vm.InternalLightningNode = GetInternalLighningNode(cryptoCode)?.UriWithCreds?.AbsoluteUri;
-            vm.Url = GetExistingLightningSupportedPaymentMethod(vm.CryptoCode, store)?.GetLightningUrl()?.ToFullEditString();
-            return View(vm);
-        }
-
->>>>>>> 1784c307
         private LightningSupportedPaymentMethod GetExistingLightningSupportedPaymentMethod(string cryptoCode, StoreData store)
         {
             var id = new PaymentMethodId(cryptoCode, PaymentTypes.LightningLike);
@@ -73,11 +64,7 @@
             var network = vm.CryptoCode == null ? null : _ExplorerProvider.GetNetwork(vm.CryptoCode);
 
             var internalLightning = GetInternalLighningNode(network.CryptoCode);
-<<<<<<< HEAD
             vm.InternalLightningNode = internalLightning?.ToString();
-=======
-            vm.InternalLightningNode = internalLightning?.UriWithCreds?.AbsoluteUri;
->>>>>>> 1784c307
             if (network == null)
             {
                 ModelState.AddModelError(nameof(vm.CryptoCode), "Invalid network");
@@ -94,7 +81,7 @@
                     return View(vm);
                 }
 
-                var internalDomain = internalLightning?.UriPlain?.DnsSafeHost;
+                var internalDomain = internalLightning.BaseUri?.DnsSafeHost;
                 bool isLocal = (internalDomain == "127.0.0.1" || internalDomain == "localhost");
 
                 bool isInternalNode = connectionString.ConnectionType == LightningConnectionType.CLightning ||
