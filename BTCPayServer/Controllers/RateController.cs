﻿using BTCPayServer.Models;
using Microsoft.AspNetCore.Mvc;
using System;
using System.Collections.Generic;
using System.Text;
using System.Linq;
using System.Threading.Tasks;
using BTCPayServer.Filters;
using BTCPayServer.Services.Rates;
using BTCPayServer.Services.Stores;
using BTCPayServer.Rating;
using Newtonsoft.Json;

namespace BTCPayServer.Controllers
{
    public class RateController : Controller
    {
        BTCPayRateProviderFactory _RateProviderFactory;
        BTCPayNetworkProvider _NetworkProvider;
        CurrencyNameTable _CurrencyNameTable;
        StoreRepository _StoreRepo;
        public RateController(
            BTCPayRateProviderFactory rateProviderFactory,
            BTCPayNetworkProvider networkProvider,
            StoreRepository storeRepo,
            CurrencyNameTable currencyNameTable)
        {
            _RateProviderFactory = rateProviderFactory ?? throw new ArgumentNullException(nameof(rateProviderFactory));
            _NetworkProvider = networkProvider;
            _StoreRepo = storeRepo;
            _CurrencyNameTable = currencyNameTable ?? throw new ArgumentNullException(nameof(currencyNameTable));
        }

        [Route("rates/{baseCurrency}")]
        [HttpGet]
        [BitpayAPIConstraint]
        public async Task<IActionResult> GetBaseCurrencyRates(string baseCurrency, string storeId)
        {
            storeId = storeId ?? this.HttpContext.GetStoreData()?.Id;
            var store = this.HttpContext.GetStoreData();
            if (store == null || store.Id != storeId)
                store = await _StoreRepo.FindStore(storeId);
            if (store == null)
            {
                var err = Json(new BitpayErrorsModel() { Error = "Store not found" });
                err.StatusCode = 404;
                return err;
            }
            var currencypairs = "";
            var supportedMethods = store.GetSupportedPaymentMethods(_NetworkProvider);

            var currencyCodes = supportedMethods.Where(method => !string.IsNullOrEmpty(method.PaymentId.CryptoCode))
                .Select(method => method.PaymentId.CryptoCode).Distinct();


            foreach (var currencyCode in currencyCodes)
            {
                if (!string.IsNullOrEmpty(currencypairs))
                {
                    currencypairs += ",";
                }
                currencypairs += baseCurrency + "_ " + currencyCode;
            }
            var result = await GetRates2(currencypairs, store.Id);
            var rates = (result as JsonResult)?.Value as Rate[];
            if (rates == null)
                return result;
            return Json(new DataWrapper<Rate[]>(rates));
        }


        [Route("rates/{baseCurrency}/{currency}")]
        [HttpGet]
        [BitpayAPIConstraint]
        public async Task<IActionResult> GetCurrencyPairRate(string baseCurrency, string currency, string storeId)
        {
            storeId = storeId ?? this.HttpContext.GetStoreData()?.Id;
            var result = await GetRates2($"{baseCurrency}_{currency}", storeId);
            var rates = (result as JsonResult)?.Value as Rate[];
            if (rates == null)
                return result;
            return Json(new DataWrapper<Rate>(rates.First()));
        }

        [Route("rates")]
        [HttpGet]
        [BitpayAPIConstraint]
        public async Task<IActionResult> GetRates(string currencyPairs, string storeId)
        {
            storeId = storeId ?? this.HttpContext.GetStoreData()?.Id;
            var result = await GetRates2(currencyPairs, storeId);
            var rates = (result as JsonResult)?.Value as Rate[];
            if (rates == null)
                return result;
            return Json(new DataWrapper<Rate[]>(rates));
        }


        [Route("api/rates")]
        [HttpGet]
        public async Task<IActionResult> GetRates2(string currencyPairs, string storeId)
        {
            if (storeId == null)
            {
                var result = Json(new BitpayErrorsModel() { Error = "You need to specify storeId (in your store settings)" });
                result.StatusCode = 400;
                return result;
            }
            var store = this.HttpContext.GetStoreData();
            if (store == null || store.Id != storeId)
                store = await _StoreRepo.FindStore(storeId);
            if (store == null)
            {
                var result = Json(new BitpayErrorsModel() { Error = "Store not found" });
                result.StatusCode = 404;
                return result;
            }

            if (currencyPairs == null)
            {
                currencyPairs = "";
                var supportedMethods = store.GetSupportedPaymentMethods(_NetworkProvider);
                var currencyCodes = supportedMethods.Where(method => !string.IsNullOrEmpty(method.PaymentId.CryptoCode))
                    .Select(method => method.PaymentId.CryptoCode).Distinct();
                var defaultCrypto = store.GetDefaultCrypto(_NetworkProvider);

                foreach (var currencyCode in currencyCodes)
                {
                    if (!string.IsNullOrEmpty(currencyPairs))
                    {
                        currencyPairs += ",";
                    }
                    currencyPairs += $"{defaultCrypto}_{currencyCode}";
                }


                if (string.IsNullOrEmpty(currencyPairs))
                {
                    var result = Json(new BitpayErrorsModel() { Error = "You need to specify currencyPairs (eg. BTC_USD,LTC_CAD)" });
                    result.StatusCode = 400;
                    return result;
                }
            }


            var rules = store.GetStoreBlob().GetRateRules(_NetworkProvider);

            HashSet<CurrencyPair> pairs = new HashSet<CurrencyPair>();
            foreach (var currency in currencyPairs.Split(','))
            {
                if (!CurrencyPair.TryParse(currency, out var pair))
                {
                    var result = Json(new BitpayErrorsModel() { Error = $"Currency pair {currency} uncorrectly formatted" });
                    result.StatusCode = 400;
                    return result;
                }
                pairs.Add(pair);
            }

            var fetching = _RateProviderFactory.FetchRates(pairs, rules);
            await Task.WhenAll(fetching.Select(f => f.Value).ToArray());
            return Json(pairs
<<<<<<< HEAD
                            .AsParallel()
                            .Select(r => (Pair: r, Value: fetching[r].GetAwaiter().GetResult().Value))
=======
                            .Select(r => (Pair: r, Value: fetching[r].GetAwaiter().GetResult().BidAsk?.Bid))
>>>>>>> aa72b814
                            .Where(r => r.Value.HasValue)
                            .Select(r =>
                            new Rate()
                            {
                                CryptoCode = r.Pair.Left,
                                Code = r.Pair.Right,
                                CurrencyPair = r.Pair.ToString(),
                                Name = _CurrencyNameTable.GetCurrencyData(r.Pair.Right, true).Name,
                                Value = r.Value.Value
                            }).Where(n => n.Name != null).ToArray());
        }

        public class Rate
        {

            [JsonProperty(PropertyName = "name")]
            public string Name
            {
                get;
                set;
            }
            [JsonProperty(PropertyName = "cryptoCode")]
            public string CryptoCode
            {
                get;
                set;
            }

            [JsonProperty(PropertyName = "currencyPair")]
            public string CurrencyPair
            {
                get;
                set;
            }

            [JsonProperty(PropertyName = "code")]
            public string Code
            {
                get;
                set;
            }
            [JsonProperty(PropertyName = "rate")]
            public decimal Value
            {
                get;
                set;
            }
        }
    }
}<|MERGE_RESOLUTION|>--- conflicted
+++ resolved
@@ -160,12 +160,8 @@
             var fetching = _RateProviderFactory.FetchRates(pairs, rules);
             await Task.WhenAll(fetching.Select(f => f.Value).ToArray());
             return Json(pairs
-<<<<<<< HEAD
                             .AsParallel()
-                            .Select(r => (Pair: r, Value: fetching[r].GetAwaiter().GetResult().Value))
-=======
                             .Select(r => (Pair: r, Value: fetching[r].GetAwaiter().GetResult().BidAsk?.Bid))
->>>>>>> aa72b814
                             .Where(r => r.Value.HasValue)
                             .Select(r =>
                             new Rate()
