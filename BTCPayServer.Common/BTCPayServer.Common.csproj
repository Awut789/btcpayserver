--- conflicted
+++ resolved
@@ -4,11 +4,7 @@
 
   <ItemGroup>
     <FrameworkReference Include="Microsoft.AspNetCore.App" />
-<<<<<<< HEAD
     <PackageReference Include="NBXplorer.Client" Version="3.0.18" />
-=======
-    <PackageReference Include="NBXplorer.Client" Version="3.0.17" />
->>>>>>> c4d2ece9
   </ItemGroup>
   <ItemGroup Condition="'$(Altcoins)' != 'true'">
     <Compile Remove="Altcoins\**\*.cs"></Compile>
