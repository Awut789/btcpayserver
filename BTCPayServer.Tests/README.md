# Tooling

This README describe some useful tooling that you may need during development and testing.
To learn how to get started with your local development environment, read [our documentation](https://docs.btcpayserver.org/LocalDevelopment/).

## How to manually test payments

### Using the test bitcoin-cli

You can call bitcoin-cli inside the container with `docker exec`.
For example, if you want to send `0.23111090` to `mohu16LH66ptoWGEL1GtP6KHTBJYXMWhEf`:

```sh
./docker-bitcoin-cli.sh sendtoaddress "mohu16LH66ptoWGEL1GtP6KHTBJYXMWhEf" 0.23111090
```

If you are using Powershell:

```powershell
.\docker-bitcoin-cli.ps1 sendtoaddress "mohu16LH66ptoWGEL1GtP6KHTBJYXMWhEf" 0.23111090
```

You can also generate blocks:

```powershell
.\docker-bitcoin-generate.ps1 3
```

### Using Polar to test Lightning payments

- Install and run [Polar](https://lightningpolar.com/). Setup a small network of nodes.
<<<<<<< HEAD
- Go to your store's General Settings and enable Lightning.
- Build your connection string using the Connect infomation in the Polar app.
=======
- Goto your Store's General Settings and enable Lightning
- Build you connection string using the Connect information in the Polar app
>>>>>>> 8d03738a

LND Connection string example: 
type=lnd-rest;server=https://127.0.0.1:8084/;macaroonfilepath="local path to admin.macaroon on your computer, without these quotes";allowinsecure=true

Now you can create a lightning invoice on BTCPayserver regtest and make a payment through polar.

PLEASE NOTE: You may get an exception break in Visual Studio. You must quickly click "Continue" in VS so the invoice is generated.
Or, uncheck the box that says, "Break when this exceptiontype is thrown".


### Using the test litecoin-cli

Same as bitcoin-cli, but with `.\docker-litecoin-cli.ps1` and `.\docker-litecoin-cli.sh` instead.

### Using the test lightning-cli

If you are using Linux:

```sh
./docker-customer-lightning-cli.sh pay lnbcrt100u1pd2e6uspp5ajnadvhazjrz55twd5k6yeg9u87wpw0q2fdr7g960yl5asv5fmnqdq9d3hkccqpxmedyrk0ehw5ueqx5e0r4qrrv74cewddfcvsxaawqz7634cmjj39sqwy5tvhz0hasktkk6t9pqfdh3edmf3z09zst5y7khv3rvxh8ctqqw6mwhh
```

If you are using Powershell:

```powershell
.\docker-customer-lightning-cli.ps1 pay lnbcrt100u1pd2e6uspp5ajnadvhazjrz55twd5k6yeg9u87wpw0q2fdr7g960yl5asv5fmnqdq9d3hkccqpxmedyrk0ehw5ueqx5e0r4qrrv74cewddfcvsxaawqz7634cmjj39sqwy5tvhz0hasktkk6t9pqfdh3edmf3z09zst5y7khv3rvxh8ctqqw6mwhh
```

If you get this message:

```json
{ "code" : 205, "message" : "Could not find a route", "data" : { "getroute_tries" : 1, "sendpay_tries" : 0 } }
```

Please, run the test `CanSetLightningServer`, this will establish a channel between the customer and the merchant, then, retry.

Alternatively you can run the `./docker-lightning-channel-setup.sh` script to establish the channel connection.
The `./docker-lightning-channel-teardown.sh` script closes any existing lightning channels.

## FAQ

`docker-compose up dev` failed or tests are not passing, what should I do?

1. Run `docker-compose down --v` (this will reset your test environment)
2. Run `docker-compose pull` (this will ensure you have the lastest images)
3. Run again with `docker-compose up dev`

How to run the Altcoin environment?

`docker-compose -f docker-compose.altcoins.yml up dev`

If you still have issues, try to restart docker.<|MERGE_RESOLUTION|>--- conflicted
+++ resolved
@@ -29,13 +29,8 @@
 ### Using Polar to test Lightning payments
 
 - Install and run [Polar](https://lightningpolar.com/). Setup a small network of nodes.
-<<<<<<< HEAD
-- Go to your store's General Settings and enable Lightning.
-- Build your connection string using the Connect infomation in the Polar app.
-=======
-- Goto your Store's General Settings and enable Lightning
+- Go to your Store's General Settings and enable Lightning
 - Build you connection string using the Connect information in the Polar app
->>>>>>> 8d03738a
 
 LND Connection string example: 
 type=lnd-rest;server=https://127.0.0.1:8084/;macaroonfilepath="local path to admin.macaroon on your computer, without these quotes";allowinsecure=true
